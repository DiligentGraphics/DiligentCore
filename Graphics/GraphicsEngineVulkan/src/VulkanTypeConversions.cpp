--- conflicted
+++ resolved
@@ -1528,7 +1528,35 @@
 }
 #undef ASSERT_SAME
 
-<<<<<<< HEAD
+
+VkShaderStageFlagBits ShaderTypeToVkShaderStageFlagBit(SHADER_TYPE ShaderType)
+{
+    static_assert(SHADER_TYPE_LAST == SHADER_TYPE_CALLABLE, "Please update the switch below to handle the new shader type");
+    VERIFY(IsPowerOfTwo(Uint32{ShaderType}), "More than one shader type is specified");
+    switch (ShaderType)
+    {
+        // clang-format off
+        case SHADER_TYPE_VERTEX:           return VK_SHADER_STAGE_VERTEX_BIT;
+        case SHADER_TYPE_HULL:             return VK_SHADER_STAGE_TESSELLATION_CONTROL_BIT;
+        case SHADER_TYPE_DOMAIN:           return VK_SHADER_STAGE_TESSELLATION_EVALUATION_BIT;
+        case SHADER_TYPE_GEOMETRY:         return VK_SHADER_STAGE_GEOMETRY_BIT;
+        case SHADER_TYPE_PIXEL:            return VK_SHADER_STAGE_FRAGMENT_BIT;
+        case SHADER_TYPE_COMPUTE:          return VK_SHADER_STAGE_COMPUTE_BIT;
+        case SHADER_TYPE_AMPLIFICATION:    return VK_SHADER_STAGE_TASK_BIT_NV;
+        case SHADER_TYPE_MESH:             return VK_SHADER_STAGE_MESH_BIT_NV;
+        case SHADER_TYPE_RAY_GEN:          return VK_SHADER_STAGE_RAYGEN_BIT_KHR;
+        case SHADER_TYPE_RAY_MISS:         return VK_SHADER_STAGE_MISS_BIT_KHR;
+        case SHADER_TYPE_RAY_CLOSEST_HIT:  return VK_SHADER_STAGE_CLOSEST_HIT_BIT_KHR;
+        case SHADER_TYPE_RAY_ANY_HIT:      return VK_SHADER_STAGE_ANY_HIT_BIT_KHR;
+        case SHADER_TYPE_RAY_INTERSECTION: return VK_SHADER_STAGE_INTERSECTION_BIT_KHR;
+        case SHADER_TYPE_CALLABLE:         return VK_SHADER_STAGE_CALLABLE_BIT_KHR;
+        // clang-format on
+        default:
+            UNEXPECTED("Unknown shader type");
+            return VK_SHADER_STAGE_VERTEX_BIT;
+    }
+}
+
 VkBuildAccelerationStructureFlagsKHR BuildASFlagsToVkBuildAccelerationStructureFlags(RAYTRACING_BUILD_AS_FLAGS Flags)
 {
     static_assert(RAYTRACING_BUILD_AS_FLAGS_LAST == RAYTRACING_BUILD_AS_LOW_MEMORY,
@@ -1616,28 +1644,6 @@
         default:
             UNEXPECTED("unknown AS copy mode");
             return static_cast<VkCopyAccelerationStructureModeKHR>(0);
-=======
-
-VkShaderStageFlagBits ShaderTypeToVkShaderStageFlagBit(SHADER_TYPE ShaderType)
-{
-    static_assert(SHADER_TYPE_LAST == SHADER_TYPE_MESH, "Please update the switch below to handle the new shader type");
-    VERIFY(IsPowerOfTwo(Uint32{ShaderType}), "More than one shader type is specified");
-    switch (ShaderType)
-    {
-        // clang-format off
-        case SHADER_TYPE_VERTEX:           return VK_SHADER_STAGE_VERTEX_BIT;
-        case SHADER_TYPE_HULL:             return VK_SHADER_STAGE_TESSELLATION_CONTROL_BIT;
-        case SHADER_TYPE_DOMAIN:           return VK_SHADER_STAGE_TESSELLATION_EVALUATION_BIT;
-        case SHADER_TYPE_GEOMETRY:         return VK_SHADER_STAGE_GEOMETRY_BIT;
-        case SHADER_TYPE_PIXEL:            return VK_SHADER_STAGE_FRAGMENT_BIT;
-        case SHADER_TYPE_COMPUTE:          return VK_SHADER_STAGE_COMPUTE_BIT;
-        case SHADER_TYPE_AMPLIFICATION:    return VK_SHADER_STAGE_TASK_BIT_NV;
-        case SHADER_TYPE_MESH:             return VK_SHADER_STAGE_MESH_BIT_NV;
-        // clang-format on
-        default:
-            UNEXPECTED("Unknown shader type");
-            return VK_SHADER_STAGE_VERTEX_BIT;
->>>>>>> 907b95b4
     }
 }
 
