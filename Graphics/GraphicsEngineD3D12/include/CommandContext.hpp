/*
 *  Copyright 2019-2020 Diligent Graphics LLC
 *  Copyright 2015-2019 Egor Yusov
 *  
 *  Licensed under the Apache License, Version 2.0 (the "License");
 *  you may not use this file except in compliance with the License.
 *  You may obtain a copy of the License at
 *  
 *      http://www.apache.org/licenses/LICENSE-2.0
 *  
 *  Unless required by applicable law or agreed to in writing, software
 *  distributed under the License is distributed on an "AS IS" BASIS,
 *  WITHOUT WARRANTIES OR CONDITIONS OF ANY KIND, either express or implied.
 *  See the License for the specific language governing permissions and
 *  limitations under the License.
 *
 *  In no event and under no legal theory, whether in tort (including negligence), 
 *  contract, or otherwise, unless required by applicable law (such as deliberate 
 *  and grossly negligent acts) or agreed to in writing, shall any Contributor be
 *  liable for any damages, including any direct, indirect, special, incidental, 
 *  or consequential damages of any character arising as a result of this License or 
 *  out of the use or inability to use the software (including but not limited to damages 
 *  for loss of goodwill, work stoppage, computer failure or malfunction, or any and 
 *  all other commercial damages or losses), even if such Contributor has been advised 
 *  of the possibility of such damages.
 */


#pragma once

#include <vector>

#include "D3D12ResourceBase.hpp"
#include "TextureViewD3D12.h"
#include "TextureD3D12.h"
#include "BufferD3D12.h"
#include "DescriptorHeap.hpp"

namespace Diligent
{


struct DWParam
{
    // clang-format off
	DWParam( FLOAT f ) : Float{f} {}
	DWParam( UINT u )  : Uint {u} {}
	DWParam( INT i )   : Int  {i} {}

	void operator= ( FLOAT f ) { Float = f; }
	void operator= ( UINT u )  { Uint = u; }
	void operator= ( INT i )   { Int = i; }
    // clang-format on

    union
    {
        FLOAT Float;
        UINT  Uint;
        INT   Int;
    };
};


class CommandContext
{
public:
    CommandContext(class CommandListManager& CmdListManager);

    // clang-format off
    CommandContext             (const CommandContext&)  = delete;
    CommandContext& operator = (const CommandContext&)  = delete;
    CommandContext             (      CommandContext&&) = delete;
    CommandContext& operator = (      CommandContext&&) = delete;
    // clang-format on

    ~CommandContext();

    // Submit the command buffer and reset it.  This is encouraged to keep the GPU busy and reduce latency.
    // Taking too long to build command lists and submit them can idle the GPU.
    ID3D12GraphicsCommandList* Close(CComPtr<ID3D12CommandAllocator>& pAllocator);
    void                       Reset(CommandListManager& CmdListManager);

    class GraphicsContext& AsGraphicsContext();
    class ComputeContext&  AsComputeContext();

    void ClearUAVFloat(D3D12_GPU_DESCRIPTOR_HANDLE GpuHandle,
                       D3D12_CPU_DESCRIPTOR_HANDLE CpuHandle,
                       ID3D12Resource*             pd3d12Resource,
                       const float*                Color)
    {
        FlushResourceBarriers();
        m_pCommandList->ClearUnorderedAccessViewFloat(GpuHandle, CpuHandle, pd3d12Resource, Color, 0, nullptr);
    }

    void ClearUAVUint(D3D12_GPU_DESCRIPTOR_HANDLE GpuHandle,
                      D3D12_CPU_DESCRIPTOR_HANDLE CpuHandle,
                      ID3D12Resource*             pd3d12Resource,
                      const UINT*                 Color)
    {
        FlushResourceBarriers();
        m_pCommandList->ClearUnorderedAccessViewUint(GpuHandle, CpuHandle, pd3d12Resource, Color, 0, nullptr);
    }

    void CopyResource(ID3D12Resource* pDstRes, ID3D12Resource* pSrcRes)
    {
        m_pCommandList->CopyResource(pDstRes, pSrcRes);
    }

    void TransitionResource(ITextureD3D12* pTexture, RESOURCE_STATE NewState);
    void TransitionResource(IBufferD3D12* pBuffer, RESOURCE_STATE NewState);
    void TransitionResource(const StateTransitionDesc& Barrier);
    //void BeginResourceTransition(GpuResource& Resource, D3D12_RESOURCE_STATES NewState, bool FlushImmediate = false);

    void ResolveSubresource(ID3D12Resource* pDstResource,
                            UINT            DstSubresource,
                            ID3D12Resource* pSrcResource,
                            UINT            SrcSubresource,
                            DXGI_FORMAT     Format)
    {
        FlushResourceBarriers();
        m_pCommandList->ResolveSubresource(pDstResource, DstSubresource, pSrcResource, SrcSubresource, Format);
    }

    void FlushResourceBarriers()
    {
        if (!m_PendingResourceBarriers.empty())
        {
            m_pCommandList->ResourceBarrier(static_cast<UINT>(m_PendingResourceBarriers.size()), m_PendingResourceBarriers.data());
            m_PendingResourceBarriers.clear();
        }
    }


    struct ShaderDescriptorHeaps
    {
        ID3D12DescriptorHeap* pSrvCbvUavHeap;
        ID3D12DescriptorHeap* pSamplerHeap;
        ShaderDescriptorHeaps(ID3D12DescriptorHeap* _pSrvCbvUavHeap = nullptr, ID3D12DescriptorHeap* _pSamplerHeap = nullptr) :
            pSrvCbvUavHeap{_pSrvCbvUavHeap},
            pSamplerHeap{_pSamplerHeap}
        {}
        bool operator==(const ShaderDescriptorHeaps& rhs) const
        {
            return pSrvCbvUavHeap == rhs.pSrvCbvUavHeap && pSamplerHeap == rhs.pSamplerHeap;
        }
        operator bool() const
        {
            return pSrvCbvUavHeap != nullptr || pSamplerHeap != nullptr;
        }
    };
    void SetDescriptorHeaps(ShaderDescriptorHeaps& Heaps);

    void ExecuteIndirect(ID3D12CommandSignature* pCmdSignature, ID3D12Resource* pBuff, Uint64 ArgsOffset)
    {
        FlushResourceBarriers();
        m_pCommandList->ExecuteIndirect(pCmdSignature, 1, pBuff, ArgsOffset, nullptr, 0);
    }

    void                       SetID(const Char* ID) { m_ID = ID; }
    ID3D12GraphicsCommandList* GetCommandList() { return m_pCommandList; }

    DescriptorHeapAllocation AllocateDynamicGPUVisibleDescriptor(D3D12_DESCRIPTOR_HEAP_TYPE Type, UINT Count = 1)
    {
        VERIFY(m_DynamicGPUDescriptorAllocators != nullptr, "Dynamic GPU descriptor llocators have not been initialized. Did you forget to call SetDynamicGPUDescriptorAllocators() after resetting the context?");
        VERIFY(Type >= D3D12_DESCRIPTOR_HEAP_TYPE_CBV_SRV_UAV && Type <= D3D12_DESCRIPTOR_HEAP_TYPE_SAMPLER, "Invalid heap type");
        return m_DynamicGPUDescriptorAllocators[Type].Allocate(Count);
    }

    void ResourceBarrier(const D3D12_RESOURCE_BARRIER& Barrier)
    {
        m_PendingResourceBarriers.emplace_back(Barrier);
    }

    void InsertUAVBarrier(ID3D12Resource* pd3d12Resource);

    void SetPipelineState(ID3D12PipelineState* pPSO)
    {
        if (pPSO != m_pCurPipelineState)
        {
            m_pCommandList->SetPipelineState(m_pCurPipelineState = pPSO);
        }
    }

    void SetDynamicGPUDescriptorAllocators(DynamicSuballocationsManager* Allocators)
    {
        m_DynamicGPUDescriptorAllocators = Allocators;
    }

    void BeginQuery(ID3D12QueryHeap* pQueryHeap, D3D12_QUERY_TYPE Type, UINT Index)
    {
        m_pCommandList->BeginQuery(pQueryHeap, Type, Index);
    }

    void EndQuery(ID3D12QueryHeap* pQueryHeap, D3D12_QUERY_TYPE Type, UINT Index)
    {
        m_pCommandList->EndQuery(pQueryHeap, Type, Index);
    }

    void ResolveQueryData(ID3D12QueryHeap* pQueryHeap,
                          D3D12_QUERY_TYPE Type,
                          UINT             StartIndex,
                          UINT             NumQueries,
                          ID3D12Resource*  pDestinationBuffer,
                          UINT64           AlignedDestinationBufferOffset)
    {
        m_pCommandList->ResolveQueryData(pQueryHeap, Type, StartIndex, NumQueries, pDestinationBuffer, AlignedDestinationBufferOffset);
    }

protected:
    void InsertAliasBarrier(D3D12ResourceBase& Before, D3D12ResourceBase& After, bool FlushImmediate = false);

    CComPtr<ID3D12GraphicsCommandList> m_pCommandList;
    CComPtr<ID3D12CommandAllocator>    m_pCurrentAllocator;

    ID3D12PipelineState* m_pCurPipelineState         = nullptr;
    ID3D12RootSignature* m_pCurGraphicsRootSignature = nullptr;
    ID3D12RootSignature* m_pCurComputeRootSignature  = nullptr;

    static constexpr int MaxPendingBarriers = 16;

    std::vector<D3D12_RESOURCE_BARRIER, STDAllocatorRawMem<D3D12_RESOURCE_BARRIER>> m_PendingResourceBarriers;

    ShaderDescriptorHeaps m_BoundDescriptorHeaps;

    DynamicSuballocationsManager* m_DynamicGPUDescriptorAllocators = nullptr;

    String m_ID;

    D3D12_PRIMITIVE_TOPOLOGY m_PrimitiveTopology = D3D_PRIMITIVE_TOPOLOGY_UNDEFINED;
};


class GraphicsContext : public CommandContext
{
public:
    void ClearRenderTarget(D3D12_CPU_DESCRIPTOR_HANDLE RTV, const float* Color)
    {
        FlushResourceBarriers();
        m_pCommandList->ClearRenderTargetView(RTV, Color, 0, nullptr);
    }

    void ClearDepthStencil(D3D12_CPU_DESCRIPTOR_HANDLE DSV, D3D12_CLEAR_FLAGS ClearFlags, float Depth, UINT8 Stencil)
    {
        FlushResourceBarriers();
        m_pCommandList->ClearDepthStencilView(DSV, ClearFlags, Depth, Stencil, 0, nullptr);
    }

    void SetRootSignature(ID3D12RootSignature* pRootSig)
    {
        if (pRootSig != m_pCurGraphicsRootSignature)
        {
            m_pCommandList->SetGraphicsRootSignature(m_pCurGraphicsRootSignature = pRootSig);
        }
    }

    void SetViewports(UINT NumVPs, const D3D12_VIEWPORT* pVPs)
    {
        m_pCommandList->RSSetViewports(NumVPs, pVPs);
    }

    void SetScissorRects(UINT NumRects, const D3D12_RECT* pRects)
    {
        m_pCommandList->RSSetScissorRects(NumRects, pRects);
    }

    void SetStencilRef(UINT StencilRef)
    {
        m_pCommandList->OMSetStencilRef(StencilRef);
    }

    void SetBlendFactor(const float* BlendFactor)
    {
        m_pCommandList->OMSetBlendFactor(BlendFactor);
    }

    void SetPrimitiveTopology(D3D12_PRIMITIVE_TOPOLOGY Topology)
    {
        if (m_PrimitiveTopology != Topology)
        {
            m_PrimitiveTopology = Topology;
            m_pCommandList->IASetPrimitiveTopology(Topology);
        }
    }

    void SetConstants(UINT RootIndex, UINT NumConstants, const void* pConstants)
    {
        m_pCommandList->SetGraphicsRoot32BitConstants(RootIndex, NumConstants, pConstants, 0);
    }

    void SetConstants(UINT RootIndex, DWParam X)
    {
        m_pCommandList->SetGraphicsRoot32BitConstant(RootIndex, X.Uint, 0);
    }

    void SetConstants(UINT RootIndex, DWParam X, DWParam Y)
    {
        m_pCommandList->SetGraphicsRoot32BitConstant(RootIndex, X.Uint, 0);
        m_pCommandList->SetGraphicsRoot32BitConstant(RootIndex, Y.Uint, 1);
    }

    void SetConstants(UINT RootIndex, DWParam X, DWParam Y, DWParam Z)
    {
        m_pCommandList->SetGraphicsRoot32BitConstant(RootIndex, X.Uint, 0);
        m_pCommandList->SetGraphicsRoot32BitConstant(RootIndex, Y.Uint, 1);
        m_pCommandList->SetGraphicsRoot32BitConstant(RootIndex, Z.Uint, 2);
    }

    void SetConstants(UINT RootIndex, DWParam X, DWParam Y, DWParam Z, DWParam W)
    {
        m_pCommandList->SetGraphicsRoot32BitConstant(RootIndex, X.Uint, 0);
        m_pCommandList->SetGraphicsRoot32BitConstant(RootIndex, Y.Uint, 1);
        m_pCommandList->SetGraphicsRoot32BitConstant(RootIndex, Z.Uint, 2);
        m_pCommandList->SetGraphicsRoot32BitConstant(RootIndex, W.Uint, 3);
    }

    void SetConstantBuffer(UINT RootIndex, D3D12_GPU_VIRTUAL_ADDRESS CBV)
    {
        m_pCommandList->SetGraphicsRootConstantBufferView(RootIndex, CBV);
    }

    void SetDescriptorTable(UINT RootIndex, D3D12_GPU_DESCRIPTOR_HANDLE FirstHandle)
    {
        m_pCommandList->SetGraphicsRootDescriptorTable(RootIndex, FirstHandle);
    }

    void SetIndexBuffer(const D3D12_INDEX_BUFFER_VIEW& IBView)
    {
        m_pCommandList->IASetIndexBuffer(&IBView);
    }

    void SetVertexBuffers(UINT StartSlot, UINT Count, const D3D12_VERTEX_BUFFER_VIEW VBViews[])
    {
        m_pCommandList->IASetVertexBuffers(StartSlot, Count, VBViews);
    }

    void Draw(UINT VertexCountPerInstance, UINT InstanceCount, UINT StartVertexLocation, UINT StartInstanceLocation)
    {
        FlushResourceBarriers();
        m_pCommandList->DrawInstanced(VertexCountPerInstance, InstanceCount, StartVertexLocation, StartInstanceLocation);
    }

    void DrawIndexed(UINT IndexCountPerInstance, UINT InstanceCount, UINT StartIndexLocation, INT BaseVertexLocation, UINT StartInstanceLocation)
    {
        FlushResourceBarriers();
        m_pCommandList->DrawIndexedInstanced(IndexCountPerInstance, InstanceCount, StartIndexLocation, BaseVertexLocation, StartInstanceLocation);
    }

<<<<<<< HEAD
    void DrawMesh(UINT ThreadGroupCountX, UINT ThreadGroupCountY, UINT ThreadGroupCountZ)
    {
#ifdef D12_H_HAS_MESH_SHADER
        FlushResourceBarriers();
        CComPtr<ID3D12GraphicsCommandList6> CmdList;
        if (SUCCEEDED(m_pCommandList->QueryInterface(__uuidof(CmdList), reinterpret_cast<void**>(&CmdList))))
            CmdList->DispatchMesh(ThreadGroupCountX, ThreadGroupCountY, ThreadGroupCountZ);
#else
        UNSUPPORTED("DrawMesh is not supported in current D3D12 header");
#endif
=======
    void BeginRenderPass(UINT                                        NumRenderTargets,
                         const D3D12_RENDER_PASS_RENDER_TARGET_DESC* pRenderTargets,
                         const D3D12_RENDER_PASS_DEPTH_STENCIL_DESC* pDepthStencil,
                         D3D12_RENDER_PASS_FLAGS                     Flags)
    {
        FlushResourceBarriers();
        static_cast<ID3D12GraphicsCommandList4*>(m_pCommandList.p)->BeginRenderPass(NumRenderTargets, pRenderTargets, pDepthStencil, Flags);
    }

    void EndRenderPass()
    {
        static_cast<ID3D12GraphicsCommandList4*>(m_pCommandList.p)->EndRenderPass();
>>>>>>> 4bafe5eb
    }
};

class ComputeContext : public CommandContext
{
public:
    void SetRootSignature(ID3D12RootSignature* pRootSig)
    {
        if (pRootSig != m_pCurComputeRootSignature)
        {
            m_pCommandList->SetComputeRootSignature(m_pCurComputeRootSignature = pRootSig);
        }
    }

    void SetConstants(UINT RootIndex, UINT NumConstants, const void* pConstants)
    {
        m_pCommandList->SetComputeRoot32BitConstants(RootIndex, NumConstants, pConstants, 0);
    }

    void SetConstants(UINT RootIndex, DWParam X)
    {
        m_pCommandList->SetComputeRoot32BitConstant(RootIndex, X.Uint, 0);
    }

    void SetConstants(UINT RootIndex, DWParam X, DWParam Y)
    {
        m_pCommandList->SetComputeRoot32BitConstant(RootIndex, X.Uint, 0);
        m_pCommandList->SetComputeRoot32BitConstant(RootIndex, Y.Uint, 1);
    }

    void SetConstants(UINT RootIndex, DWParam X, DWParam Y, DWParam Z)
    {
        m_pCommandList->SetComputeRoot32BitConstant(RootIndex, X.Uint, 0);
        m_pCommandList->SetComputeRoot32BitConstant(RootIndex, Y.Uint, 1);
        m_pCommandList->SetComputeRoot32BitConstant(RootIndex, Z.Uint, 2);
    }

    void SetConstants(UINT RootIndex, DWParam X, DWParam Y, DWParam Z, DWParam W)
    {
        m_pCommandList->SetComputeRoot32BitConstant(RootIndex, X.Uint, 0);
        m_pCommandList->SetComputeRoot32BitConstant(RootIndex, Y.Uint, 1);
        m_pCommandList->SetComputeRoot32BitConstant(RootIndex, Z.Uint, 2);
        m_pCommandList->SetComputeRoot32BitConstant(RootIndex, W.Uint, 3);
    }


    void SetConstantBuffer(UINT RootIndex, D3D12_GPU_VIRTUAL_ADDRESS CBV)
    {
        m_pCommandList->SetComputeRootConstantBufferView(RootIndex, CBV);
    }

    void SetDescriptorTable(UINT RootIndex, D3D12_GPU_DESCRIPTOR_HANDLE FirstHandle)
    {
        m_pCommandList->SetComputeRootDescriptorTable(RootIndex, FirstHandle);
    }

    void Dispatch(size_t GroupCountX = 1, size_t GroupCountY = 1, size_t GroupCountZ = 1)
    {
        FlushResourceBarriers();
        m_pCommandList->Dispatch((UINT)GroupCountX, (UINT)GroupCountY, (UINT)GroupCountZ);
    }
};

inline GraphicsContext& CommandContext::AsGraphicsContext()
{
    return static_cast<GraphicsContext&>(*this);
}

inline ComputeContext& CommandContext::AsComputeContext()
{
    return static_cast<ComputeContext&>(*this);
}

inline void CommandContext::SetDescriptorHeaps(ShaderDescriptorHeaps& Heaps)
{
#ifdef DILIGENT_DEBUG
    VERIFY(Heaps.pSrvCbvUavHeap != nullptr || Heaps.pSamplerHeap != nullptr, "At least one heap is expected to be set");
    VERIFY(Heaps.pSrvCbvUavHeap == nullptr || Heaps.pSrvCbvUavHeap->GetDesc().Type == D3D12_DESCRIPTOR_HEAP_TYPE_CBV_SRV_UAV, "Invalid heap type provided in pSrvCbvUavHeap");
    VERIFY(Heaps.pSamplerHeap == nullptr || Heaps.pSamplerHeap->GetDesc().Type == D3D12_DESCRIPTOR_HEAP_TYPE_SAMPLER, "Invalid heap type provided in pSamplerHeap");
#endif

    if (!(Heaps == m_BoundDescriptorHeaps))
    {
        m_BoundDescriptorHeaps = Heaps;

        ID3D12DescriptorHeap** ppHeaps  = reinterpret_cast<ID3D12DescriptorHeap**>(&Heaps);
        UINT                   NumHeaps = (ppHeaps[0] != nullptr ? 1 : 0) + (ppHeaps[1] != nullptr ? 1 : 0);
        if (ppHeaps[0] == nullptr)
            ++ppHeaps;

        m_pCommandList->SetDescriptorHeaps(NumHeaps, ppHeaps);
    }
}

} // namespace Diligent<|MERGE_RESOLUTION|>--- conflicted
+++ resolved
@@ -345,7 +345,20 @@
         m_pCommandList->DrawIndexedInstanced(IndexCountPerInstance, InstanceCount, StartIndexLocation, BaseVertexLocation, StartInstanceLocation);
     }
 
-<<<<<<< HEAD
+    void BeginRenderPass(UINT                                        NumRenderTargets,
+                         const D3D12_RENDER_PASS_RENDER_TARGET_DESC* pRenderTargets,
+                         const D3D12_RENDER_PASS_DEPTH_STENCIL_DESC* pDepthStencil,
+                         D3D12_RENDER_PASS_FLAGS                     Flags)
+    {
+        FlushResourceBarriers();
+        static_cast<ID3D12GraphicsCommandList4*>(m_pCommandList.p)->BeginRenderPass(NumRenderTargets, pRenderTargets, pDepthStencil, Flags);
+    }
+
+    void EndRenderPass()
+    {
+        static_cast<ID3D12GraphicsCommandList4*>(m_pCommandList.p)->EndRenderPass();
+    }
+
     void DrawMesh(UINT ThreadGroupCountX, UINT ThreadGroupCountY, UINT ThreadGroupCountZ)
     {
 #ifdef D12_H_HAS_MESH_SHADER
@@ -356,20 +369,6 @@
 #else
         UNSUPPORTED("DrawMesh is not supported in current D3D12 header");
 #endif
-=======
-    void BeginRenderPass(UINT                                        NumRenderTargets,
-                         const D3D12_RENDER_PASS_RENDER_TARGET_DESC* pRenderTargets,
-                         const D3D12_RENDER_PASS_DEPTH_STENCIL_DESC* pDepthStencil,
-                         D3D12_RENDER_PASS_FLAGS                     Flags)
-    {
-        FlushResourceBarriers();
-        static_cast<ID3D12GraphicsCommandList4*>(m_pCommandList.p)->BeginRenderPass(NumRenderTargets, pRenderTargets, pDepthStencil, Flags);
-    }
-
-    void EndRenderPass()
-    {
-        static_cast<ID3D12GraphicsCommandList4*>(m_pCommandList.p)->EndRenderPass();
->>>>>>> 4bafe5eb
     }
 };
 
